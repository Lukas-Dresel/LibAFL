--- conflicted
+++ resolved
@@ -7,12 +7,8 @@
 pyo3 = { version = "0.15", features = ["extension-module"] }
 libafl_qemu = { path = "../../libafl_qemu", version = "0.7", features = ["python"] }
 libafl_sugar = { path = "../../libafl_sugar", version = "0.7", features = ["python"] }
-<<<<<<< HEAD
 libafl = { path = "../../libafl", version = "0.7", features = ["python"] }
-=======
-#libafl = { path = "../../libafl", version = "0.7", features = ["python"] }
-libafl = { path = "../../libafl", version = "0.7" }
->>>>>>> da537aae
+libafl = { path = "../../libafl", version = "0.7", features = ["python"] }
 
 [build-dependencies]
 pyo3-build-config = { version = "0.15" }
