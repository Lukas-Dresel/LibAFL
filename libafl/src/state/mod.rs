--- conflicted
+++ resolved
@@ -13,16 +13,12 @@
     vec::Vec,
 };
 
-<<<<<<< HEAD
-use itertools::Itertools;
-=======
 #[cfg(test)]
 use libafl_bolts::rands::StdRand;
 use libafl_bolts::{
     rands::Rand,
     serdeany::{NamedSerdeAnyMap, SerdeAny, SerdeAnyMap},
 };
->>>>>>> dc7d5616
 use serde::{de::DeserializeOwned, Deserialize, Serialize};
 
 use crate::{
@@ -515,17 +511,6 @@
     }
 
     /// List initial inputs from a directory.
-<<<<<<< HEAD
-    fn visit_initial_directory(files: &mut Vec<PathBuf>, in_dir: &Path) -> Result<(), Error> {
-        for entry in fs::read_dir(in_dir)?.sorted_by_cached_key(|x| x.as_ref().map(|x| x.path()).ok()).rev() {
-            let entry = entry?;
-            let path = entry.path();
-            if path.file_name().unwrap().to_string_lossy().starts_with('.') {
-                continue;
-            }
-
-            let attributes = fs::metadata(&path);
-=======
     fn next_file(&mut self) -> Result<PathBuf, Error> {
         loop {
             if let Some(path) = self.remaining_initial_files.as_mut().and_then(Vec::pop) {
@@ -537,7 +522,6 @@
                 {
                     continue;
                 }
->>>>>>> dc7d5616
 
                 let attributes = fs::metadata(&path);
 
