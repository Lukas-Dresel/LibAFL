//! The calibration stage. The fuzzer measures the average exec time and the bitmap size.

use crate::{
    bolts::current_time,
<<<<<<< HEAD
    corpus::{Corpus, PowerScheduleTestcaseMetaData},
=======
    bolts::tuples::MatchName,
    corpus::{Corpus, SchedulerTestcaseMetaData},
>>>>>>> a02b90be
    events::{EventFirer, LogSeverity},
    executors::{Executor, ExitKind, HasObservers},
    feedbacks::{FeedbackState, MapFeedbackState},
    fuzzer::Evaluator,
    inputs::Input,
    observers::{MapObserver, ObserversTuple},
    schedulers::powersched::SchedulerMetadata,
    stages::Stage,
    state::{HasClientPerfMonitor, HasCorpus, HasFeedbackObjectiveStates, HasMetadata},
    Error,
};
use alloc::string::{String, ToString};
use core::{fmt::Debug, marker::PhantomData, time::Duration};
use num_traits::Bounded;
use serde::{Deserialize, Serialize};

/// The calibration stage will measure the average exec time and the target's stability for this input.
#[derive(Clone, Debug)]
pub struct CalibrationStage<I, O, OT, S>
where
    I: Input,
    O: MapObserver,
    OT: ObserversTuple<I, S>,
    S: HasCorpus<I> + HasMetadata,
{
    map_observer_name: String,
    stage_max: usize,
    phantom: PhantomData<(I, O, OT, S)>,
}

const CAL_STAGE_START: usize = 4;
const CAL_STAGE_MAX: usize = 16;

impl<E, EM, I, O, OT, S, Z> Stage<E, EM, S, Z> for CalibrationStage<I, O, OT, S>
where
    E: Executor<EM, I, S, Z> + HasObservers<I, OT, S>,
    EM: EventFirer<I>,
    I: Input,
    O: MapObserver,
    for<'de> <O as MapObserver>::Entry: Serialize + Deserialize<'de> + 'static,
    OT: ObserversTuple<I, S>,
    S: HasCorpus<I> + HasMetadata + HasFeedbackObjectiveStates + HasClientPerfMonitor,
    Z: Evaluator<E, EM, I, S>,
{
    #[inline]
    #[allow(clippy::let_and_return, clippy::too_many_lines)]
    fn perform(
        &mut self,
        fuzzer: &mut Z,
        executor: &mut E,
        state: &mut S,
        mgr: &mut EM,
        corpus_idx: usize,
    ) -> Result<(), Error> {
        // Run this stage only once for each corpus entry
        if state.corpus().get(corpus_idx)?.borrow_mut().fuzz_level() > 0 {
            return Ok(());
        }

        let mut iter = self.stage_max;

        let input = state
            .corpus()
            .get(corpus_idx)?
            .borrow_mut()
            .load_input()?
            .clone();

        // Run once to get the initial calibration map
        executor.observers_mut().pre_exec_all(state, &input)?;
        let mut start = current_time();

        let mut total_time = if executor.run_target(fuzzer, state, mgr, &input)? == ExitKind::Ok {
            current_time() - start
        } else {
            mgr.log(
                state,
                LogSeverity::Warn,
                "Corpus entry errored on execution!".into(),
            )?;
            // assume one second as default time
            Duration::from_secs(1)
        };

        let map_first = &executor
            .observers()
            .match_name::<O>(&self.map_observer_name)
            .ok_or_else(|| Error::key_not_found("MapObserver not found".to_string()))?
            .to_vec();

        // Run CAL_STAGE_START - 1 times, increase by 2 for every time a new
        // run is found to be unstable, with CAL_STAGE_MAX total runs.
        let mut i = 1;
        let mut has_errors = false;
        let mut unstable_entries: usize = 0;
        let map_len: usize = map_first.len();
        while i < iter {
            let input = state
                .corpus()
                .get(corpus_idx)?
                .borrow_mut()
                .load_input()?
                .clone();

            executor.observers_mut().pre_exec_all(state, &input)?;
            start = current_time();

            if executor.run_target(fuzzer, state, mgr, &input)? != ExitKind::Ok {
                if !has_errors {
                    mgr.log(
                        state,
                        LogSeverity::Warn,
                        "Corpus entry errored on execution!".into(),
                    )?;

                    has_errors = true;
                    if iter < CAL_STAGE_MAX {
                        iter += 2;
                    };
                }
                continue;
            };

            total_time += current_time() - start;

            let map = &executor
                .observers()
                .match_name::<O>(&self.map_observer_name)
                .ok_or_else(|| Error::key_not_found("MapObserver not found".to_string()))?
                .to_vec();

            let feedback_objective_states = state.feedback_objective_states();
            let mut feedback_objective_states = (*feedback_objective_states).borrow_mut();
            let feedback_state = &mut feedback_objective_states.0;

            let history_map = &mut feedback_state
                .match_name_mut::<MapFeedbackState<O::Entry>>(&self.map_observer_name)
                .unwrap()
                .history_map;

            for j in 0..map_len {
                if map_first[j] != map[j] && history_map[j] != O::Entry::max_value() {
                    history_map[j] = O::Entry::max_value();
                    unstable_entries += 1;
                };
            }

            i += 1;
        }

        #[allow(clippy::cast_precision_loss)]
        if unstable_entries != 0 {
            *state.stability_mut() = Some((map_len - unstable_entries) as f32 / (map_len as f32));

            if iter < CAL_STAGE_MAX {
                iter += 2;
            }
        };

        // If weighted scheduler or powerscheduler is used, update it
        let use_powerschedule = state.has_metadata::<SchedulerMetadata>()
            && state
                .corpus()
                .get(corpus_idx)?
                .borrow()
                .has_metadata::<SchedulerTestcaseMetaData>();

        if use_powerschedule {
            let map = executor
                .observers()
                .match_name::<O>(&self.map_observer_name)
                .ok_or_else(|| Error::key_not_found("MapObserver not found".to_string()))?;

            let bitmap_size = map.count_bytes();

            let psmeta = state.metadata_mut().get_mut::<SchedulerMetadata>().unwrap();
            let handicap = psmeta.queue_cycles();

            psmeta.set_exec_time(psmeta.exec_time() + total_time);
            psmeta.set_cycles(psmeta.cycles() + (iter as u64));
            psmeta.set_bitmap_size(psmeta.bitmap_size() + bitmap_size);
            psmeta.set_bitmap_entries(psmeta.bitmap_entries() + 1);

            let mut testcase = state.corpus().get(corpus_idx)?.borrow_mut();
            let fuzz_level = testcase.fuzz_level();

            testcase.set_exec_time(total_time / (iter as u32));
            testcase.set_fuzz_leve(fuzz_level + 1);
            // println!("time: {:#?}", testcase.exec_time());

            let data = testcase
                .metadata_mut()
                .get_mut::<SchedulerTestcaseMetaData>()
                .ok_or_else(|| {
                    Error::key_not_found("SchedulerTestcaseMetaData not found".to_string())
                })?;

            data.set_bitmap_size(bitmap_size);
            data.set_handicap(handicap);
        }

        Ok(())
    }
}

impl<I, O, OT, S> CalibrationStage<I, O, OT, S>
where
    I: Input,
    O: MapObserver,
    OT: ObserversTuple<I, S>,
    S: HasCorpus<I> + HasMetadata,
{
    /// Create a new [`CalibrationStage`].
    pub fn new(map_observer_name: &O) -> Self {
        Self {
            map_observer_name: map_observer_name.name().to_string(),
            stage_max: CAL_STAGE_START,
            phantom: PhantomData,
        }
    }
}<|MERGE_RESOLUTION|>--- conflicted
+++ resolved
@@ -1,13 +1,8 @@
 //! The calibration stage. The fuzzer measures the average exec time and the bitmap size.
 
 use crate::{
-    bolts::current_time,
-<<<<<<< HEAD
-    corpus::{Corpus, PowerScheduleTestcaseMetaData},
-=======
-    bolts::tuples::MatchName,
+    bolts::{current_time, tuples::MatchName},
     corpus::{Corpus, SchedulerTestcaseMetaData},
->>>>>>> a02b90be
     events::{EventFirer, LogSeverity},
     executors::{Executor, ExitKind, HasObservers},
     feedbacks::{FeedbackState, MapFeedbackState},
