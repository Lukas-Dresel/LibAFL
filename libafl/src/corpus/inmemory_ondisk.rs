--- conflicted
+++ resolved
@@ -347,17 +347,14 @@
     fn save_testcase(&self, testcase: &mut Testcase<I>, idx: CorpusId) -> Result<(), Error> {
         let file_name_orig = testcase.filename_mut().take().unwrap_or_else(|| {
             // TODO walk entry metadata to ask for pieces of filename (e.g. :havoc in AFL)
-<<<<<<< HEAD
-            let file_orig = testcase.input().as_ref().unwrap().generate_name(idx.0);
-            let file_orig = format!("id:{:06}:{}", <CorpusId as Into<usize>>::into(idx), file_orig);
-            let mut file = file_orig.clone();
-=======
             testcase.input().as_ref().unwrap().generate_name(idx.0)
         });
->>>>>>> dc7d5616
 
         // New testcase, we need to save it.
         let mut file_name = file_name_orig.clone();
+        let file_orig = testcase.input().as_ref().unwrap().generate_name(idx.0);
+        let file_orig = format!("id:{:06}:{}", <CorpusId as Into<usize>>::into(idx), file_orig);
+        let mut file_name = file_orig.clone();
 
         let mut ctr = 2;
         let file_name = if self.locking {
