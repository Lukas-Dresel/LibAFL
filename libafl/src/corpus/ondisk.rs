--- conflicted
+++ resolved
@@ -201,89 +201,6 @@
             inner: CachedOnDiskCorpus::with_meta_format(dir_path, 1, meta_format)?,
         })
     }
-<<<<<<< HEAD
-
-    fn save_testcase(&self, testcase: &mut Testcase<I>, idx: CorpusId) -> Result<(), Error> {
-        if testcase.filename().is_none() {
-            // TODO walk entry metadata to ask for pieces of filename (e.g. :havoc in AFL)
-            let file_orig = testcase.input().as_ref().unwrap().generate_name(idx.0);
-            let mut file = format!("id:{}:{}", idx.0, file_orig);
-
-            let mut ctr = 2;
-            let filename = loop {
-                let lockfile = format!(".{file}.lafl_lock");
-                // try to create lockfile.
-
-                if OpenOptions::new()
-                    .write(true)
-                    .create_new(true)
-                    .open(self.dir_path.join(lockfile))
-                    .is_ok()
-                {
-                    break self.dir_path.join(file);
-                }
-
-                file = format!("{file_orig}-{ctr}");
-                ctr += 1;
-            };
-
-            let filename_str = filename.to_str().expect("Invalid Path");
-            testcase.set_filename(filename_str.into());
-        };
-        if self.meta_format.is_some() {
-            let mut filename = PathBuf::from(testcase.filename().as_ref().unwrap());
-            filename.set_file_name(format!(
-                ".{}.metadata",
-                filename.file_name().unwrap().to_string_lossy()
-            ));
-            let mut tmpfile_name = PathBuf::from(&filename);
-            tmpfile_name.set_file_name(format!(
-                ".{}.tmp",
-                tmpfile_name.file_name().unwrap().to_string_lossy()
-            ));
-
-            let ondisk_meta = OnDiskMetadata {
-                metadata: testcase.metadata(),
-                exec_time: testcase.exec_time(),
-                executions: testcase.executions(),
-            };
-
-            let mut tmpfile = File::create(&tmpfile_name)?;
-
-            let serialized = match self.meta_format.as_ref().unwrap() {
-                OnDiskMetadataFormat::Postcard => postcard::to_allocvec(&ondisk_meta)?,
-                OnDiskMetadataFormat::Json => serde_json::to_vec(&ondisk_meta)?,
-                OnDiskMetadataFormat::JsonPretty => serde_json::to_vec_pretty(&ondisk_meta)?,
-                #[cfg(feature = "gzip")]
-                OnDiskMetadataFormat::JsonGzip => GzipCompressor::new(0)
-                    .compress(&serde_json::to_vec_pretty(&ondisk_meta)?)?
-                    .unwrap(),
-            };
-            tmpfile.write_all(&serialized)?;
-            fs::rename(&tmpfile_name, &filename)?;
-        }
-        testcase
-            .store_input()
-            .expect("Could not save testcase to disk");
-        Ok(())
-    }
-
-    fn remove_testcase(&self, testcase: &Testcase<I>) -> Result<(), Error> {
-        if let Some(filename) = testcase.filename() {
-            fs::remove_file(filename)?;
-        }
-        if self.meta_format.is_some() {
-            let mut filename = PathBuf::from(testcase.filename().as_ref().unwrap());
-            filename.set_file_name(format!(
-                ".{}.metadata",
-                filename.file_name().unwrap().to_string_lossy()
-            ));
-            fs::remove_file(filename)?;
-        }
-        Ok(())
-    }
-=======
->>>>>>> c881dc99
 }
 
 #[cfg(feature = "python")]
