--- conflicted
+++ resolved
@@ -639,16 +639,10 @@
                 }
 
                 if !(2..=0xffffff).contains(&dict_size) {
-<<<<<<< HEAD
-                    return Err(Error::Forkserver(format!(
+                    return Err(Error::illegal_state(
                         "Dictionary has an illegal size of {} (should be in range 2 to 0xFFFFFF).",
                         dict_size
-                    )));
-=======
-                    return Err(Error::illegal_state(
-                        "Dictionary has an illegal size".to_string(),
                     ));
->>>>>>> a02b90be
                 }
 
                 println!("Autodict size {:x}", dict_size);
