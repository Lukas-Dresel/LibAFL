//! Expose an `Executor` based on a `Forkserver` in order to execute AFL/AFL++ binaries

use alloc::{borrow::ToOwned, string::ToString, vec::Vec};
use core::{
    fmt::{self, Debug, Formatter},
    marker::PhantomData,
    sync::atomic::{compiler_fence, Ordering},
    time::Duration, cmp::min,
};
use std::{
    ffi::{OsStr, OsString},
    io::{self, prelude::*, ErrorKind},
    os::unix::{io::RawFd, process::CommandExt},
    path::Path,
    process::{Child, Command, Stdio},
};

use libafl_bolts::{
    fs::{get_unique_std_input_file, InputFile},
    os::{dup2, pipes::Pipe},
    shmem::{ShMem, ShMemProvider, UnixShMemProvider},
    tuples::{MatchName, Prepend},
    AsMutSlice, AsSlice, Truncate,
};
use nix::{
    sys::{
        select::{pselect, FdSet},
        signal::{kill, SigSet, Signal},
        time::{TimeSpec, TimeValLike},
        wait::waitpid,
    },
    unistd::Pid,
};

#[cfg(feature = "regex")]
use crate::observers::{get_asan_runtime_flags_with_log_path, AsanBacktraceObserver};
use crate::{
    executors::{Executor, ExitKind, HasObservers},
    inputs::{HasTargetBytes, Input, UsesInput},
    mutators::Tokens,
    observers::{MapObserver, Observer, ObserversTuple, UsesObservers},
    state::UsesState,
    Error,
};

const FORKSRV_FD: i32 = 198;
#[allow(clippy::cast_possible_wrap)]
const FS_OPT_ENABLED: i32 = 0x80000001_u32 as i32;
#[allow(clippy::cast_possible_wrap)]
const FS_OPT_MAPSIZE: i32 = 0x40000000_u32 as i32;
#[allow(clippy::cast_possible_wrap)]
const FS_OPT_SHDMEM_FUZZ: i32 = 0x01000000_u32 as i32;
#[allow(clippy::cast_possible_wrap)]
const FS_OPT_AUTODICT: i32 = 0x10000000_u32 as i32;

// #[allow(clippy::cast_possible_wrap)]
// const FS_OPT_MAX_MAPSIZE: i32 = ((0x00fffffe_u32 >> 1) + 1) as i32; // 8388608
const fn fs_opt_get_mapsize(x: i32) -> i32 {
    ((x & 0x00fffffe) >> 1) + 1
}
/* const fn fs_opt_set_mapsize(x: usize) -> usize {
    if x <= 1 {
      if x > FS_OPT_MAX_MAPSIZE { 0 } else { (x - 1) << 1 }
    } else { 0 }
} */

/// The length of header bytes which tells shmem size
const SHMEM_FUZZ_HDR_SIZE: usize = 4;
<<<<<<< HEAD
const MAX_FILE: usize = 1024 * 1024 * 1024;
=======
const MAX_INPUT_SIZE_DEFAULT: usize = 1024 * 1024;

/// The default signal to use to kill child processes
const KILL_SIGNAL_DEFAULT: Signal = Signal::SIGTERM;
>>>>>>> dc7d5616

/// Configure the target, `limit`, `setsid`, `pipe_stdin`, the code was borrowed from the [`Angora`](https://github.com/AngoraFuzzer/Angora) fuzzer
pub trait ConfigTarget {
    /// Sets the sid
    fn setsid(&mut self) -> &mut Self;
    /// Sets a mem limit
    fn setlimit(&mut self, memlimit: u64) -> &mut Self;
    /// Sets the stdin
    fn setstdin(&mut self, fd: RawFd, use_stdin: bool) -> &mut Self;
    /// Sets the AFL forkserver pipes
    fn setpipe(
        &mut self,
        st_read: RawFd,
        st_write: RawFd,
        ctl_read: RawFd,
        ctl_write: RawFd,
    ) -> &mut Self;
}

impl ConfigTarget for Command {
    fn setsid(&mut self) -> &mut Self {
        let func = move || {
            unsafe {
                libc::setsid();
            };
            Ok(())
        };
        unsafe { self.pre_exec(func) }
    }

    fn setpipe(
        &mut self,
        st_read: RawFd,
        st_write: RawFd,
        ctl_read: RawFd,
        ctl_write: RawFd,
    ) -> &mut Self {
        let func = move || {
            match dup2(ctl_read, FORKSRV_FD) {
                Ok(()) => (),
                Err(_) => {
                    return Err(io::Error::last_os_error());
                }
            }

            match dup2(st_write, FORKSRV_FD + 1) {
                Ok(()) => (),
                Err(_) => {
                    return Err(io::Error::last_os_error());
                }
            }
            unsafe {
                libc::close(st_read);
                libc::close(st_write);
                libc::close(ctl_read);
                libc::close(ctl_write);
            }
            Ok(())
        };
        unsafe { self.pre_exec(func) }
    }

    fn setstdin(&mut self, fd: RawFd, use_stdin: bool) -> &mut Self {
        if use_stdin {
            let func = move || {
                match dup2(fd, libc::STDIN_FILENO) {
                    Ok(()) => (),
                    Err(_) => {
                        return Err(io::Error::last_os_error());
                    }
                }
                Ok(())
            };
            unsafe { self.pre_exec(func) }
        } else {
            self
        }
    }

    #[allow(trivial_numeric_casts, clippy::cast_possible_wrap)]
    fn setlimit(&mut self, memlimit: u64) -> &mut Self {
        if memlimit == 0 {
            return self;
        }
        // SAFETY
        // This method does not do shady pointer foo.
        // It merely call libc functions.
        let func = move || {
            let memlimit: libc::rlim_t = (memlimit as libc::rlim_t) << 20;
            let r = libc::rlimit {
                rlim_cur: memlimit,
                rlim_max: memlimit,
            };
            let r0 = libc::rlimit {
                rlim_cur: 0,
                rlim_max: 0,
            };

            #[cfg(target_os = "openbsd")]
            let mut ret = unsafe { libc::setrlimit(libc::RLIMIT_RSS, &r) };
            #[cfg(not(target_os = "openbsd"))]
            let mut ret = unsafe { libc::setrlimit(libc::RLIMIT_AS, &r) };
            if ret < 0 {
                return Err(io::Error::last_os_error());
            }
            ret = unsafe { libc::setrlimit(libc::RLIMIT_CORE, &r0) };
            if ret < 0 {
                return Err(io::Error::last_os_error());
            }
            Ok(())
        };
        // # SAFETY
        // This calls our non-shady function from above.
        unsafe { self.pre_exec(func) }
    }
}

/// The [`Forkserver`] is communication channel with a child process that forks on request of the fuzzer.
/// The communication happens via pipe.
#[derive(Debug)]
pub struct Forkserver {
    /// The "actual" forkserver we spawned in the target
    fsrv_handle: Child,
    /// Status pipe
    st_pipe: Pipe,
    /// Control pipe
    ctl_pipe: Pipe,
    /// Pid of the current forked child (child of the forkserver) during execution
    child_pid: Option<Pid>,
    /// The last status reported to us by the in-target forkserver
    status: i32,
    /// If the last run timed out (in in-target i32)
    last_run_timed_out: i32,
    /// The signal this [`Forkserver`] will use to kill (defaults to [`self.kill_signal`])
    kill_signal: Signal,
}

impl Drop for Forkserver {
    fn drop(&mut self) {
        // Modelled after <https://github.com/AFLplusplus/AFLplusplus/blob/dee76993812fa9b5d8c1b75126129887a10befae/src/afl-forkserver.c#L1429>
        log::debug!("Dropping forkserver",);

        if let Some(pid) = self.child_pid {
            log::debug!("Sending {} to child {pid}", self.kill_signal);
            if let Err(err) = kill(pid, self.kill_signal) {
                log::warn!(
                    "Failed to deliver kill signal to child process {}: {err} ({})",
                    pid,
                    io::Error::last_os_error()
                );
            }
        }

        let forkserver_pid = Pid::from_raw(self.fsrv_handle.id().try_into().unwrap());
        if let Err(err) = kill(forkserver_pid, self.kill_signal) {
            log::warn!(
                "Failed to deliver {} signal to forkserver {}: {err} ({})",
                self.kill_signal,
                forkserver_pid,
                io::Error::last_os_error()
            );
            let _ = kill(forkserver_pid, Signal::SIGKILL);
        } else if let Err(err) = waitpid(forkserver_pid, None) {
            log::warn!(
                "Waitpid on forkserver {} failed: {err} ({})",
                forkserver_pid,
                io::Error::last_os_error()
            );
            let _ = kill(forkserver_pid, Signal::SIGKILL);
        }
    }
}

#[allow(clippy::fn_params_excessive_bools)]
impl Forkserver {
    /// Create a new [`Forkserver`]
    #[allow(clippy::too_many_arguments)]
    pub fn new(
        target: OsString,
        args: Vec<OsString>,
        envs: Vec<(OsString, OsString)>,
        input_filefd: RawFd,
        use_stdin: bool,
        memlimit: u64,
        is_persistent: bool,
        is_deferred_frksrv: bool,
        debug_output: bool,
    ) -> Result<Self, Error> {
        Self::with_kill_signal(
            target,
            args,
            envs,
            input_filefd,
            use_stdin,
            memlimit,
            is_persistent,
            is_deferred_frksrv,
            debug_output,
            KILL_SIGNAL_DEFAULT,
        )
    }

    /// Create a new [`Forkserver`] that will kill child processes
    /// with the given `kill_signal`.
    /// Using `Forkserver::new(..)` will default to [`Signal::SIGTERM`].
    #[allow(clippy::too_many_arguments)]
    pub fn with_kill_signal(
        target: OsString,
        args: Vec<OsString>,
        envs: Vec<(OsString, OsString)>,
        input_filefd: RawFd,
        use_stdin: bool,
        memlimit: u64,
        is_persistent: bool,
        is_deferred_frksrv: bool,
        debug_output: bool,
        kill_signal: Signal,
    ) -> Result<Self, Error> {
        let mut st_pipe = Pipe::new().unwrap();
        let mut ctl_pipe = Pipe::new().unwrap();

        let (stdout, stderr) = if debug_output {
            (Stdio::inherit(), Stdio::inherit())
        } else {
            (Stdio::null(), Stdio::null())
        };

        let mut command = Command::new(target);

        // Setup args, stdio
        command
            .args(args)
            .stdin(Stdio::null())
            .stdout(stdout)
            .stderr(stderr);

        // Persistent, deferred forkserver
        if is_persistent {
            command.env("__AFL_PERSISTENT", "1");
        }

        if is_deferred_frksrv {
            command.env("__AFL_DEFER_FORKSRV", "1");
        }

        #[cfg(feature = "regex")]
        command.env("ASAN_OPTIONS", get_asan_runtime_flags_with_log_path());

        let fsrv_handle = match command
            .env("LD_BIND_NOW", "1")
            .envs(envs)
            .setlimit(memlimit)
            .setsid()
            .setstdin(input_filefd, use_stdin)
            .setpipe(
                st_pipe.read_end().unwrap(),
                st_pipe.write_end().unwrap(),
                ctl_pipe.read_end().unwrap(),
                ctl_pipe.write_end().unwrap(),
            )
            .spawn()
        {
            Ok(fsrv_handle) => fsrv_handle,
            Err(err) => {
                return Err(Error::illegal_state(format!(
                    "Could not spawn the forkserver: {err:#?}"
                )))
            }
        };

        // Ctl_pipe.read_end and st_pipe.write_end are unnecessary for the parent, so we'll close them
        ctl_pipe.close_read_end();
        st_pipe.close_write_end();

        Ok(Self {
            fsrv_handle,
            st_pipe,
            ctl_pipe,
            child_pid: None,
            status: 0,
            last_run_timed_out: 0,
            kill_signal,
        })
    }

    /// If the last run timed out (as in-target i32)
    #[must_use]
    pub fn last_run_timed_out_raw(&self) -> i32 {
        self.last_run_timed_out
    }

    /// If the last run timed out
    #[must_use]
    pub fn last_run_timed_out(&self) -> bool {
        self.last_run_timed_out_raw() != 0
    }

    /// Sets if the last run timed out (as in-target i32)
    #[inline]
    pub fn set_last_run_timed_out_raw(&mut self, last_run_timed_out: i32) {
        self.last_run_timed_out = last_run_timed_out;
    }

    /// Sets if the last run timed out
    #[inline]
    pub fn set_last_run_timed_out(&mut self, last_run_timed_out: bool) {
        self.last_run_timed_out = i32::from(last_run_timed_out);
    }

    /// The status
    #[must_use]
    pub fn status(&self) -> i32 {
        self.status
    }

    /// Sets the status
    pub fn set_status(&mut self, status: i32) {
        self.status = status;
    }

    /// The child pid
    #[must_use]
    pub fn child_pid(&self) -> Pid {
        self.child_pid.unwrap()
    }

    /// Set the child pid
    pub fn set_child_pid(&mut self, child_pid: Pid) {
        self.child_pid = Some(child_pid);
    }

    /// Remove the child pid.
    pub fn reset_child_pid(&mut self) {
        self.child_pid = None;
    }

    /// Read from the st pipe
    pub fn read_st(&mut self) -> Result<(usize, i32), Error> {
        let mut buf: [u8; 4] = [0_u8; 4];

        let rlen = self.st_pipe.read(&mut buf)?;
        let val: i32 = i32::from_ne_bytes(buf);
        Ok((rlen, val))
    }

    /// Read bytes of any length from the st pipe
    pub fn read_st_size(&mut self, size: usize) -> Result<(usize, Vec<u8>), Error> {
        let mut buf = vec![0; size];

        let rlen = self.st_pipe.read(&mut buf)?;
        Ok((rlen, buf))
    }

    /// Write to the ctl pipe
    pub fn write_ctl(&mut self, val: i32) -> Result<usize, Error> {
        let slen = self.ctl_pipe.write(&val.to_ne_bytes())?;

        Ok(slen)
    }

    /// Read a message from the child process.
    pub fn read_st_timed(&mut self, timeout: &TimeSpec) -> Result<Option<i32>, Error> {
        let mut buf: [u8; 4] = [0_u8; 4];
        let Some(st_read) = self.st_pipe.read_end() else {
            return Err(Error::file(io::Error::new(
                ErrorKind::BrokenPipe,
                "Read pipe end was already closed",
            )));
        };

        let mut readfds = FdSet::new();
        readfds.insert(st_read);
        // We'll pass a copied timeout to keep the original timeout intact, because select updates timeout to indicate how much time was left. See select(2)
        let sret = pselect(
            Some(readfds.highest().unwrap() + 1),
            &mut readfds,
            None,
            None,
            Some(timeout),
            Some(&SigSet::empty()),
        )?;
        if sret > 0 {
            if self.st_pipe.read_exact(&mut buf).is_ok() {
                let val: i32 = i32::from_ne_bytes(buf);
                Ok(Some(val))
            } else {
                Err(Error::unknown(
                    "Unable to communicate with fork server (OOM?)".to_string(),
                ))
            }
        } else {
            Ok(None)
        }
    }
}

/// A struct that has a forkserver
pub trait HasForkserver {
    /// The [`ShMemProvider`] used for this forkserver's map
    type SP: ShMemProvider;

    /// The forkserver
    fn forkserver(&self) -> &Forkserver;

    /// The forkserver, mutable
    fn forkserver_mut(&mut self) -> &mut Forkserver;

    /// The file the forkserver is reading from
    fn input_file(&self) -> &InputFile;

    /// The file the forkserver is reading from, mutable
    fn input_file_mut(&mut self) -> &mut InputFile;

    /// The map of the fuzzer
    fn shmem(&self) -> &Option<<<Self as HasForkserver>::SP as ShMemProvider>::ShMem>;

    /// The map of the fuzzer, mutable
    fn shmem_mut(&mut self) -> &mut Option<<<Self as HasForkserver>::SP as ShMemProvider>::ShMem>;

    /// Whether testcases are expected in shared memory
    fn uses_shmem_testcase(&self) -> bool;
}

/// The timeout forkserver executor that wraps around the standard forkserver executor and sets a timeout before each run.
#[derive(Debug)]
pub struct TimeoutForkserverExecutor<E> {
    executor: E,
    timeout: TimeSpec,
    signal: Signal,
}

impl<E> TimeoutForkserverExecutor<E>
where
    E: HasForkserver + UsesInput,
    E::Input : HasTargetBytes
{
    /// Create a new [`TimeoutForkserverExecutor`]
    pub fn new(executor: E, exec_tmout: Duration) -> Result<Self, Error> {
        let signal = Signal::SIGKILL;
        Self::with_signal(executor, exec_tmout, signal)
    }

    /// Create a new [`TimeoutForkserverExecutor`] that sends a user-defined signal to the timed-out process
    pub fn with_signal(executor: E, exec_tmout: Duration, signal: Signal) -> Result<Self, Error> {
        let milli_sec = exec_tmout.as_millis() as i64;
        let timeout = TimeSpec::milliseconds(milli_sec);
        Ok(Self {
            executor,
            timeout,
            signal,
        })
    }
}

impl<E> TimeoutForkserverExecutor<E>
where
    E: HasForkserver + HasObservers + Debug,
    E::Input: HasTargetBytes,
{
    #[inline]
    pub fn execute_input(
        &mut self,
        input: &<E as UsesInput>::Input,
    ) -> Result<ExitKind, Error> {
        let mut exit_kind = ExitKind::Ok;

        let last_run_timed_out = self.executor.forkserver().last_run_timed_out_raw();

        if self.executor.uses_shmem_testcase() {
            debug_assert!(
                self.executor.shmem_mut().is_some(),
                "The uses_shmem_testcase() bool can only exist when a map is set"
            );
            // # SAFETY
            // Struct can never be created when uses_shmem_testcase is true and map is none.
            let map = unsafe { self.executor.shmem_mut().as_mut().unwrap_unchecked() };
            let target_bytes = input.target_bytes();
            let mut size = target_bytes.as_slice().len();
            let max_size = map.len() - SHMEM_FUZZ_HDR_SIZE;
            if size > max_size {
                // Truncate like AFL++ does
                size = max_size;
            }
            let size_in_bytes = size.to_ne_bytes();
            // The first four bytes tells the size of the shmem.
<<<<<<< HEAD
            shmem.as_mut_slice()[..4].copy_from_slice(&size_in_bytes[..4]);
            shmem.as_mut_slice()[SHMEM_FUZZ_HDR_SIZE..(SHMEM_FUZZ_HDR_SIZE + size)]
                .copy_from_slice(&target_bytes.as_slice()[..min(size, MAX_FILE - SHMEM_FUZZ_HDR_SIZE)]);
=======
            map.as_mut_slice()[..SHMEM_FUZZ_HDR_SIZE]
                .copy_from_slice(&size_in_bytes[..SHMEM_FUZZ_HDR_SIZE]);
            map.as_mut_slice()[SHMEM_FUZZ_HDR_SIZE..(SHMEM_FUZZ_HDR_SIZE + size)]
                .copy_from_slice(&target_bytes.as_slice()[..size]);
>>>>>>> dc7d5616
        } else {
            self.executor
                .input_file_mut()
                .write_buf(input.target_bytes().as_slice())?;
        }

        let send_len = self
            .executor
            .forkserver_mut()
            .write_ctl(last_run_timed_out)?;

        self.executor.forkserver_mut().set_last_run_timed_out(false);

        if send_len != 4 {
            return Err(Error::unknown(
                "Unable to request new process from fork server (OOM?)".to_string(),
            ));
        }

        let (recv_pid_len, pid) = self.executor.forkserver_mut().read_st()?;
        if recv_pid_len != 4 {
            return Err(Error::unknown(
                "Unable to request new process from fork server (OOM?)".to_string(),
            ));
        }

        if pid <= 0 {
            return Err(Error::unknown(
                "Fork server is misbehaving (OOM?)".to_string(),
            ));
        }

        self.executor
            .forkserver_mut()
            .set_child_pid(Pid::from_raw(pid));

        if let Some(status) = self
            .executor
            .forkserver_mut()
            .read_st_timed(&self.timeout)?
        {
            self.executor.forkserver_mut().set_status(status);
            if libc::WIFSIGNALED(self.executor.forkserver().status()) {
                exit_kind = ExitKind::Crash;
                #[cfg(feature = "regex")]
                if let Some(asan_observer) = self
                    .observers_mut()
                    .match_name_mut::<AsanBacktraceObserver>("AsanBacktraceObserver")
                {
                    asan_observer.parse_asan_output_from_asan_log_file(pid)?;
                }
            }
        } else {
            self.executor.forkserver_mut().set_last_run_timed_out(true);

            // We need to kill the child in case he has timed out, or we can't get the correct pid in the next call to self.executor.forkserver_mut().read_st()?
            let _ = kill(self.executor.forkserver().child_pid(), self.signal);
            let (recv_status_len, _) = self.executor.forkserver_mut().read_st()?;
            if recv_status_len != 4 {
                return Err(Error::unknown("Could not kill timed-out child".to_string()));
            }
            exit_kind = ExitKind::Timeout;
        }

        self.executor.forkserver_mut().reset_child_pid();

        Ok(exit_kind)
    }
}

impl<E, EM, Z> Executor<EM, Z> for TimeoutForkserverExecutor<E>
where
    E: Executor<EM, Z> + HasForkserver + HasObservers + Debug,
    E::Input: HasTargetBytes,
    EM: UsesState<State = E::State>,
    Z: UsesState<State = E::State>,
{
    #[inline]
    fn run_target(
        &mut self,
        _fuzzer: &mut Z,
        _state: &mut Self::State,
        _mgr: &mut EM,
        input: &Self::Input,
    ) -> Result<ExitKind, Error> {
        self.execute_input(input)
    }
}

/// This [`Executor`] can run binaries compiled for AFL/AFL++ that make use of a forkserver.
/// Shared memory feature is also available, but you have to set things up in your code.
/// Please refer to AFL++'s docs. <https://github.com/AFLplusplus/AFLplusplus/blob/stable/instrumentation/README.persistent_mode.md>
pub struct ForkserverExecutor<OT, S, SP>
where
    SP: ShMemProvider,
{
    target: OsString,
    args: Vec<OsString>,
    input_file: InputFile,
    uses_shmem_testcase: bool,
    forkserver: Forkserver,
    observers: OT,
    map: Option<SP::ShMem>,
    phantom: PhantomData<S>,
    /// Cache that indicates if we have a `ASan` observer registered.
    has_asan_observer: Option<bool>,
    map_size: Option<usize>,
}

impl<OT, S, SP> Debug for ForkserverExecutor<OT, S, SP>
where
    OT: Debug,
    SP: ShMemProvider,
{
    fn fmt(&self, f: &mut Formatter<'_>) -> fmt::Result {
        f.debug_struct("ForkserverExecutor")
            .field("target", &self.target)
            .field("args", &self.args)
            .field("input_file", &self.input_file)
            .field("uses_shmem_testcase", &self.uses_shmem_testcase)
            .field("forkserver", &self.forkserver)
            .field("observers", &self.observers)
            .field("map", &self.map)
            .finish_non_exhaustive()
    }
}

impl ForkserverExecutor<(), (), UnixShMemProvider> {
    /// Builder for `ForkserverExecutor`
    #[must_use]
    pub fn builder() -> ForkserverExecutorBuilder<'static, UnixShMemProvider> {
        ForkserverExecutorBuilder::new()
    }
}

impl<OT, S, SP> ForkserverExecutor<OT, S, SP>
where
    OT: ObserversTuple<S>,
    S: UsesInput,
    <S as UsesInput>::Input: HasTargetBytes,
    SP: ShMemProvider,
{
    /// The `target` binary that's going to run.
    pub fn target(&self) -> &OsString {
        &self.target
    }

    /// The `args` used for the binary.
    pub fn args(&self) -> &[OsString] {
        &self.args
    }

    /// The [`Forkserver`] instance.
    pub fn forkserver(&self) -> &Forkserver {
        &self.forkserver
    }

    /// The [`InputFile`] used by this [`Executor`].
    pub fn input_file(&self) -> &InputFile {
        &self.input_file
    }

    /// The coverage map size if specified by the target
    pub fn coverage_map_size(&self) -> Option<usize> {
        self.map_size
    }
}

/// The builder for `ForkserverExecutor`
#[derive(Debug)]
#[allow(clippy::struct_excessive_bools)]
pub struct ForkserverExecutorBuilder<'a, SP> {
    program: Option<OsString>,
    arguments: Vec<OsString>,
    envs: Vec<(OsString, OsString)>,
    debug_child: bool,
    use_stdin: bool,
    uses_shmem_testcase: bool,
    is_persistent: bool,
    is_deferred_frksrv: bool,
    autotokens: Option<&'a mut Tokens>,
    input_filename: Option<OsString>,
    shmem_provider: Option<&'a mut SP>,
    max_input_size: usize,
    map_size: Option<usize>,
    real_map_size: i32,
    kill_signal: Option<Signal>,
}

impl<'a, SP> ForkserverExecutorBuilder<'a, SP> {
    /// Builds `ForkserverExecutor`.
    /// This Forkserver will attempt to provide inputs over shared mem when `shmem_provider` is given.
    /// Else this forkserver will pass the input to the target via `stdin`
    /// in case no input file is specified.
    /// If `debug_child` is set, the child will print to `stdout`/`stderr`.
    #[allow(clippy::pedantic)]
    pub fn build<OT, S>(&mut self, observers: OT) -> Result<ForkserverExecutor<OT, S, SP>, Error>
    where
        OT: ObserversTuple<S>,
        S: UsesInput,
        S::Input: Input + HasTargetBytes,
        SP: ShMemProvider,
    {
        let (forkserver, input_file, map) = self.build_helper()?;

        let target = self.program.take().unwrap();
        log::info!(
            "ForkserverExecutor: program: {:?}, arguments: {:?}, use_stdin: {:?}",
            target,
            self.arguments.clone(),
            self.use_stdin
        );

        if self.uses_shmem_testcase && map.is_none() {
            return Err(Error::illegal_state(
                "Map must always be set for `uses_shmem_testcase`",
            ));
        }

        Ok(ForkserverExecutor {
            target,
            args: self.arguments.clone(),
            input_file,
            uses_shmem_testcase: self.uses_shmem_testcase,
            forkserver,
            observers,
            map,
            phantom: PhantomData,
            has_asan_observer: None, // initialized on first use
            map_size: self.map_size,
        })
    }

    /// Builds `ForkserverExecutor` downsizing the coverage map to fit exaclty the AFL++ map size.
    #[allow(clippy::pedantic)]
    pub fn build_dynamic_map<MO, OT, S>(
        &mut self,
        mut map_observer: MO,
        other_observers: OT,
    ) -> Result<ForkserverExecutor<(MO, OT), S, SP>, Error>
    where
        MO: Observer<S> + MapObserver + Truncate, // TODO maybe enforce Entry = u8 for the cov map
        OT: ObserversTuple<S> + Prepend<MO, PreprendResult = OT>,
        S: UsesInput,
        S::Input: Input + HasTargetBytes,
        SP: ShMemProvider,
    {
        let (forkserver, input_file, map) = self.build_helper()?;

        let target = self.program.take().unwrap();
        log::info!(
            "ForkserverExecutor: program: {:?}, arguments: {:?}, use_stdin: {:?}, map_size: {:?}",
            target,
            self.arguments.clone(),
            self.use_stdin,
            self.map_size
        );

        if let Some(dynamic_map_size) = self.map_size {
            assert!(self.real_map_size > 0 && self.real_map_size as usize % std::mem::size_of::<MO::Entry>() == 0);
            map_observer.truncate(dynamic_map_size / std::mem::size_of::<MO::Entry>());
        }

        let observers: (MO, OT) = other_observers.prepend(map_observer);

        if self.uses_shmem_testcase && map.is_none() {
            return Err(Error::illegal_state(
                "Map must always be set for `uses_shmem_testcase`",
            ));
        }

        Ok(ForkserverExecutor {
            target,
            args: self.arguments.clone(),
            input_file,
            uses_shmem_testcase: self.uses_shmem_testcase,
            forkserver,
            observers,
            map,
            phantom: PhantomData,
            has_asan_observer: None, // initialized on first use
            map_size: self.map_size,
        })
    }

    #[allow(clippy::pedantic)]
    fn build_helper(&mut self) -> Result<(Forkserver, InputFile, Option<SP::ShMem>), Error>
    where
        SP: ShMemProvider,
    {
        let input_filename = match &self.input_filename {
            Some(name) => name.clone(),
            None => {
                self.use_stdin = true;
                OsString::from(get_unique_std_input_file())
            }
        };

        let input_file = InputFile::create(input_filename)?;

        let map = match &mut self.shmem_provider {
            None => None,
            Some(provider) => {
                // setup shared memory
                let mut shmem = provider.new_shmem(self.max_input_size + SHMEM_FUZZ_HDR_SIZE)?;
                shmem.write_to_env("__AFL_SHM_FUZZ_ID")?;

                let size_in_bytes = (self.max_input_size + SHMEM_FUZZ_HDR_SIZE).to_ne_bytes();
                shmem.as_mut_slice()[..4].clone_from_slice(&size_in_bytes[..4]);
                Some(shmem)
            }
        };

        let mut forkserver = match &self.program {
            Some(t) => Forkserver::with_kill_signal(
                t.clone(),
                self.arguments.clone(),
                self.envs.clone(),
                input_file.as_raw_fd(),
                self.use_stdin,
                0,
                self.is_persistent,
                self.is_deferred_frksrv,
                self.debug_child,
                self.kill_signal.unwrap_or(KILL_SIGNAL_DEFAULT),
            )?,
            None => {
                return Err(Error::illegal_argument(
                    "ForkserverExecutorBuilder::build: target file not found".to_string(),
                ))
            }
        };

        let (rlen, status) = forkserver.read_st()?; // Initial handshake, read 4-bytes hello message from the forkserver.

        if rlen != 4 {
            return Err(Error::unknown("Failed to start a forkserver".to_string()));
        }
        log::info!("All right - fork server is up.");

        if status & FS_OPT_ENABLED == FS_OPT_ENABLED && status & FS_OPT_MAPSIZE == FS_OPT_MAPSIZE {
            let mut map_size = fs_opt_get_mapsize(status);
            // When 0, we assume that map_size was filled by the user or const
            /* TODO autofill map size from the observer

            if map_size > 0 {
                self.map_size = Some(map_size as usize);
            }
            */

            self.real_map_size = map_size;
            if map_size % 64 != 0 {
                map_size = ((map_size + 63) >> 6) << 6;
            }

            // TODO set AFL_MAP_SIZE
            assert!(self.map_size.is_none() || map_size as usize <= self.map_size.unwrap());

                log::info!("Target MAP SIZE = {:#x}", self.real_map_size);
            self.map_size = Some(map_size as usize);
        }

        // Only with SHMEM or AUTODICT we can send send_status back or it breaks!
        // If forkserver is responding, we then check if there's any option enabled.
        // We'll send 4-bytes message back to the forkserver to tell which features to use
        // The forkserver is listening to our response if either shmem fuzzing is enabled or auto dict is enabled
        // <https://github.com/AFLplusplus/AFLplusplus/blob/147654f8715d237fe45c1657c87b2fe36c4db22a/instrumentation/afl-compiler-rt.o.c#L1026>
        if status & FS_OPT_ENABLED == FS_OPT_ENABLED
            && (status & FS_OPT_SHDMEM_FUZZ == FS_OPT_SHDMEM_FUZZ
                || status & FS_OPT_AUTODICT == FS_OPT_AUTODICT)
        {
            let mut send_status = FS_OPT_ENABLED;

            if (status & FS_OPT_SHDMEM_FUZZ == FS_OPT_SHDMEM_FUZZ) && map.is_some() {
                log::info!("Using SHARED MEMORY FUZZING feature.");
                send_status |= FS_OPT_SHDMEM_FUZZ;
                self.uses_shmem_testcase = true;
            }

            if (status & FS_OPT_AUTODICT == FS_OPT_AUTODICT) && self.autotokens.is_some() {
                log::info!("Using AUTODICT feature");
                send_status |= FS_OPT_AUTODICT;
            }

            if send_status != FS_OPT_ENABLED {
                // if send_status is not changed (Options are available but we didn't use any), then don't send the next write_ctl message.
                // This is important

                let send_len = forkserver.write_ctl(send_status)?;
                if send_len != 4 {
                    return Err(Error::unknown("Writing to forkserver failed.".to_string()));
                }

                if (send_status & FS_OPT_AUTODICT) == FS_OPT_AUTODICT {
                    let (read_len, dict_size) = forkserver.read_st()?;
                    if read_len != 4 {
                        return Err(Error::unknown(
                            "Reading from forkserver failed.".to_string(),
                        ));
                    }

                    if !(2..=0xffffff).contains(&dict_size) {
                        return Err(Error::illegal_state(
                            "Dictionary has an illegal size".to_string(),
                        ));
                    }

                    log::info!("Autodict size {dict_size:x}");

                    let (rlen, buf) = forkserver.read_st_size(dict_size as usize)?;

                    if rlen != dict_size as usize {
                        return Err(Error::unknown("Failed to load autodictionary".to_string()));
                    }
                    if let Some(t) = &mut self.autotokens {
                        t.parse_autodict(&buf, dict_size as usize);
                    }
                }
            }
        } else {
            log::warn!("Forkserver Options are not available.");
        }

        let (rlen, start_constant) = forkserver.read_st()?;
        if rlen != 4 {
            // use nonblocking waitpid to check if the forkserver is still alive
            let status_maybe = nix::sys::wait::waitpid(forkserver.child_pid(), Some(nix::sys::wait::WaitPidFlag::WNOHANG)).expect("nonblocking waitpid failed when trying to get an error code for the forkserver??");

            let msg = format!(
                "Failed to start the forkserver, could not read start constant: got {} bytes from {:?}, status: {:?}",
                rlen, forkserver, status_maybe);
            return Err(Error::unknown(msg));
        }
        if (start_constant as u32) != 0x4269dead {
            return Err(Error::unknown(format!(
                "Forkserver desync: Start constant does not match?? Got {:#x}, expected {:#?}",
                start_constant, 0x4269dead
            )));
        }
        let send_len = forkserver.write_ctl(0x4269dead)?;
        if send_len != 4 {
            return Err(Error::unknown("Writing to forkserver failed.".to_string()));
        }
        Ok((forkserver, input_file, map))
    }

    /// Use autodict?
    #[must_use]
    pub fn autotokens(mut self, tokens: &'a mut Tokens) -> Self {
        self.autotokens = Some(tokens);
        self
    }

    #[must_use]
    /// Parse afl style command line
    ///
    /// Replaces `@@` with the path to the input file generated by the fuzzer. If `@@` is omitted,
    /// `stdin` is used to pass the test case instead.
    ///
    /// Interprets the first argument as the path to the program as long as it is not set yet.
    /// You have to omit the program path in case you have set it already. Otherwise
    /// it will be interpreted as a regular argument, leading to probably unintended results.
    pub fn parse_afl_cmdline<IT, O>(self, args: IT) -> Self
    where
        IT: IntoIterator<Item = O>,
        O: AsRef<OsStr>,
    {
        let mut moved = self;

        let mut use_arg_0_as_program = false;
        if moved.program.is_none() {
            use_arg_0_as_program = true;
        }

        for item in args {
            if use_arg_0_as_program {
                moved = moved.program(item);
                // After the program has been set, unset `use_arg_0_as_program` to treat all
                // subsequent arguments as regular arguments
                use_arg_0_as_program = false;
            } else if item.as_ref() == "@@" {
                if let Some(name) = &moved.input_filename.clone() {
                    // If the input file name has been modified, use this one
                    moved = moved.arg_input_file(name);
                } else {
                    moved = moved.arg_input_file_std();
                }
            } else {
                moved = moved.arg(item);
            }
        }

        // If we have not set an input file, use stdin as it is AFLs default
        moved.use_stdin = moved.input_filename.is_none();
        moved
    }

    /// The harness
    #[must_use]
    pub fn program<O>(mut self, program: O) -> Self
    where
        O: AsRef<OsStr>,
    {
        self.program = Some(program.as_ref().to_owned());
        self
    }

    /// Adds an argument to the harness's commandline
    ///
    /// You may want to use `parse_afl_cmdline` if you're going to pass `@@`
    /// represents the input file generated by the fuzzer (similar to the `afl-fuzz` command line).
    #[must_use]
    pub fn arg<O>(mut self, arg: O) -> Self
    where
        O: AsRef<OsStr>,
    {
        self.arguments.push(arg.as_ref().to_owned());
        self
    }

    /// Adds arguments to the harness's commandline
    ///
    /// You may want to use `parse_afl_cmdline` if you're going to pass `@@`
    /// represents the input file generated by the fuzzer (similar to the `afl-fuzz` command line).
    #[must_use]
    pub fn args<IT, O>(mut self, args: IT) -> Self
    where
        IT: IntoIterator<Item = O>,
        O: AsRef<OsStr>,
    {
        let mut res = vec![];
        for arg in args {
            res.push(arg.as_ref().to_owned());
        }
        self.arguments.append(&mut res);
        self
    }

    /// Adds an environmental var to the harness's commandline
    #[must_use]
    pub fn env<K, V>(mut self, key: K, val: V) -> Self
    where
        K: AsRef<OsStr>,
        V: AsRef<OsStr>,
    {
        self.envs
            .push((key.as_ref().to_owned(), val.as_ref().to_owned()));
        self
    }

    /// Adds environmental vars to the harness's commandline
    #[must_use]
    pub fn envs<IT, K, V>(mut self, vars: IT) -> Self
    where
        IT: IntoIterator<Item = (K, V)>,
        K: AsRef<OsStr>,
        V: AsRef<OsStr>,
    {
        let mut res = vec![];
        for (ref key, ref val) in vars {
            res.push((key.as_ref().to_owned(), val.as_ref().to_owned()));
        }
        self.envs.append(&mut res);
        self
    }

    /// Place the input at this position and set the filename for the input.
    ///
    /// Note: If you use this, you should ensure that there is only one instance using this
    /// file at any given time.
    #[must_use]
    pub fn arg_input_file<P: AsRef<Path>>(self, path: P) -> Self {
        let mut moved = self.arg(path.as_ref());

        let path_as_string = path.as_ref().as_os_str().to_os_string();

        assert!(
            // It's only save to set the input_filename, if it does not overwrite an existing one.
            (moved.input_filename.is_none() || moved.input_filename.unwrap() == path_as_string),
            "Already specified an input file under a different name. This is not supported"
        );

        moved.input_filename = Some(path_as_string);
        moved
    }

    /// Place the input at this position and set the default filename for the input.
    #[must_use]
    /// The filename includes the PID of the fuzzer to ensure that no two fuzzers write to the same file
    pub fn arg_input_file_std(self) -> Self {
        self.arg_input_file(get_unique_std_input_file())
    }

    /// If `debug_child` is set, the child will print to `stdout`/`stderr`.
    #[must_use]
    pub fn debug_child(mut self, debug_child: bool) -> Self {
        self.debug_child = debug_child;
        self
    }

    /// Call this if you want to run it under persistent mode; default is false
    #[must_use]
    pub fn is_persistent(mut self, is_persistent: bool) -> Self {
        self.is_persistent = is_persistent;
        self
    }

    /// Call this if the harness uses deferred forkserver mode; default is false
    #[must_use]
    pub fn is_deferred_frksrv(mut self, is_deferred_frksrv: bool) -> Self {
        self.is_deferred_frksrv = is_deferred_frksrv;
        self
    }

    /// Call this to set a defauult const coverage map size
    #[must_use]
    pub fn coverage_map_size(mut self, size: usize) -> Self {
        self.map_size = Some(size);
        self
    }

    /// Call this to set a signal to be used to kill child processes after executions
    #[must_use]
    pub fn kill_signal(mut self, kill_signal: Signal) -> Self {
        self.kill_signal = Some(kill_signal);
        self
    }
}

impl<'a> ForkserverExecutorBuilder<'a, UnixShMemProvider> {
    /// Creates a new `AFL`-style [`ForkserverExecutor`] with the given target, arguments and observers.
    /// This is the builder for `ForkserverExecutor`
    /// This Forkserver will attempt to provide inputs over shared mem when `shmem_provider` is given.
    /// Else this forkserver will pass the input to the target via `stdin`
    /// in case no input file is specified.
    /// If `debug_child` is set, the child will print to `stdout`/`stderr`.
    #[must_use]
    pub fn new() -> ForkserverExecutorBuilder<'a, UnixShMemProvider> {
        ForkserverExecutorBuilder {
            program: None,
            arguments: vec![],
            envs: vec![],
            debug_child: false,
            use_stdin: false,
            uses_shmem_testcase: false,
            is_persistent: false,
            is_deferred_frksrv: false,
            autotokens: None,
            input_filename: None,
            shmem_provider: None,
            map_size: None,
            real_map_size: 0,
            max_input_size: MAX_INPUT_SIZE_DEFAULT,
            kill_signal: None,
        }
    }

    /// Shmem provider for forkserver's shared memory testcase feature.
    pub fn shmem_provider<SP: ShMemProvider>(
        self,
        shmem_provider: &'a mut SP,
    ) -> ForkserverExecutorBuilder<'a, SP> {
        ForkserverExecutorBuilder {
            program: self.program,
            arguments: self.arguments,
            envs: self.envs,
            debug_child: self.debug_child,
            use_stdin: self.use_stdin,
            uses_shmem_testcase: self.uses_shmem_testcase,
            is_persistent: self.is_persistent,
            is_deferred_frksrv: self.is_deferred_frksrv,
            autotokens: self.autotokens,
            input_filename: self.input_filename,
            shmem_provider: Some(shmem_provider),
            map_size: self.map_size,
            real_map_size: self.real_map_size,
            max_input_size: MAX_INPUT_SIZE_DEFAULT,
            kill_signal: None,
        }
    }
}

impl<'a> Default for ForkserverExecutorBuilder<'a, UnixShMemProvider> {
    fn default() -> Self {
        Self::new()
    }
}

impl<OT, S, SP> ForkserverExecutor<OT, S, SP>
where
    OT: ObserversTuple<S>,
    SP: ShMemProvider,
    S: UsesInput,
    S::Input: HasTargetBytes,
{
    #[inline]
    pub fn execute_input(
        &mut self,
        input: &S::Input,
    ) -> Result<ExitKind, Error> {
        let mut exit_kind = ExitKind::Ok;

        // Write to testcase
        if self.uses_shmem_testcase {
            debug_assert!(
                self.map.is_some(),
                "The uses_shmem_testcase bool can only exist when a map is set"
            );
            // # SAFETY
            // Struct can never be created when uses_shmem_testcase is true and map is none.
            let map = unsafe { self.map.as_mut().unwrap_unchecked() };
            let target_bytes = input.target_bytes();
            let mut size = target_bytes.as_slice().len();
            let max_size = map.len() - SHMEM_FUZZ_HDR_SIZE;
            if size > max_size {
                // Truncate like AFL++ does
                size = max_size;
            }
            let size_in_bytes = size.to_ne_bytes();
            // The first four bytes tells the size of the shmem.
            map.as_mut_slice()[..SHMEM_FUZZ_HDR_SIZE]
                .copy_from_slice(&size_in_bytes[..SHMEM_FUZZ_HDR_SIZE]);
            map.as_mut_slice()[SHMEM_FUZZ_HDR_SIZE..(SHMEM_FUZZ_HDR_SIZE + size)]
                .copy_from_slice(&target_bytes.as_slice()[..size]);
        } else {
            self.input_file.write_buf(input.target_bytes().as_slice())?;
        }

        // Don't tell the forkserver to spawn a new process before clearing the cov map
        compiler_fence(Ordering::SeqCst);

        let send_len = self
            .forkserver
            .write_ctl(self.forkserver().last_run_timed_out_raw())?;
        if send_len != 4 {
            return Err(Error::illegal_state(
                "Unable to request new process from fork server (OOM?)".to_string(),
            ));
        }

        let (recv_pid_len, pid) = self.forkserver.read_st()?;
        if recv_pid_len != 4 {
            return Err(Error::illegal_state(
                "Unable to request new process from fork server (OOM?)".to_string(),
            ));
        }

        if pid <= 0 {
            return Err(Error::unknown(
                "Fork server is misbehaving (OOM?)".to_string(),
            ));
        }

        self.forkserver.set_child_pid(Pid::from_raw(pid));

        let (recv_status_len, status) = self.forkserver.read_st()?;
        if recv_status_len != 4 {
            return Err(Error::unknown(
                "Unable to communicate with fork server (OOM?)".to_string(),
            ));
        }

        self.forkserver.set_status(status);

        if libc::WIFSIGNALED(self.forkserver.status()) {
            exit_kind = ExitKind::Crash;
            #[cfg(feature = "regex")]
            if self.has_asan_observer.is_none() {
                self.has_asan_observer = Some(
                    self.observers()
                        .match_name::<AsanBacktraceObserver>("AsanBacktraceObserver")
                        .is_some(),
                );
            }
            #[cfg(feature = "regex")]
            if self.has_asan_observer.unwrap() {
                self.observers_mut()
                    .match_name_mut::<AsanBacktraceObserver>("AsanBacktraceObserver")
                    .unwrap()
                    .parse_asan_output_from_asan_log_file(pid)?;
            }
        }

        self.forkserver.reset_child_pid();

        // Clear the observer map after the execution is finished
        compiler_fence(Ordering::SeqCst);

        Ok(exit_kind)
    }
}

impl<EM, OT, S, SP, Z> Executor<EM, Z> for ForkserverExecutor<OT, S, SP>
where
    OT: ObserversTuple<S>,
    SP: ShMemProvider,
    S: UsesInput,
    S::Input: HasTargetBytes,
    EM: UsesState<State = S>,
    Z: UsesState<State = S>,
{
    #[inline]
    fn run_target(
        &mut self,
        _fuzzer: &mut Z,
        _state: &mut Self::State,
        _mgr: &mut EM,
        input: &Self::Input,
    ) -> Result<ExitKind, Error> {
        self.execute_input(input)
    }
}

impl<OT, S, SP> UsesState for ForkserverExecutor<OT, S, SP>
where
    S: UsesInput,
    SP: ShMemProvider,
{
    type State = S;
}

impl<OT, S, SP> UsesObservers for ForkserverExecutor<OT, S, SP>
where
    OT: ObserversTuple<S>,
    S: UsesInput,
    SP: ShMemProvider,
{
    type Observers = OT;
}

impl<OT, S, SP> HasObservers for ForkserverExecutor<OT, S, SP>
where
    OT: ObserversTuple<S>,
    S: UsesInput,
    SP: ShMemProvider,
{
    #[inline]
    fn observers(&self) -> &OT {
        &self.observers
    }

    #[inline]
    fn observers_mut(&mut self) -> &mut OT {
        &mut self.observers
    }
}

impl<OT, S, SP> HasForkserver for ForkserverExecutor<OT, S, SP>
where
    OT: ObserversTuple<S>,
    S: UsesInput,
    S::Input: Input + HasTargetBytes,
    SP: ShMemProvider,
{
    type SP = SP;

    #[inline]
    fn forkserver(&self) -> &Forkserver {
        &self.forkserver
    }

    #[inline]
    fn forkserver_mut(&mut self) -> &mut Forkserver {
        &mut self.forkserver
    }

    #[inline]
    fn input_file(&self) -> &InputFile {
        &self.input_file
    }

    #[inline]
    fn input_file_mut(&mut self) -> &mut InputFile {
        &mut self.input_file
    }

    #[inline]
    fn shmem(&self) -> &Option<SP::ShMem> {
        &self.map
    }

    #[inline]
    fn shmem_mut(&mut self) -> &mut Option<SP::ShMem> {
        &mut self.map
    }

    #[inline]
    fn uses_shmem_testcase(&self) -> bool {
        self.uses_shmem_testcase
    }
}

impl<E> UsesState for TimeoutForkserverExecutor<E>
where
    E: UsesState,
{
    type State = E::State;
}

impl<E> UsesObservers for TimeoutForkserverExecutor<E>
where
    E: UsesObservers,
{
    type Observers = E::Observers;
}

impl<E> HasObservers for TimeoutForkserverExecutor<E>
where
    E: HasObservers,
{
    #[inline]
    fn observers(&self) -> &Self::Observers {
        self.executor.observers()
    }

    #[inline]
    fn observers_mut(&mut self) -> &mut Self::Observers {
        self.executor.observers_mut()
    }
}

#[cfg(test)]
mod tests {
    use std::ffi::OsString;

    use libafl_bolts::{
        shmem::{ShMem, ShMemProvider, UnixShMemProvider},
        tuples::tuple_list,
        AsMutSlice,
    };
    use serial_test::serial;

    use crate::{
        executors::forkserver::ForkserverExecutorBuilder,
        observers::{ConstMapObserver, HitcountsMapObserver},
        Error,
    };

    #[test]
    #[serial]
    #[cfg_attr(miri, ignore)]
    fn test_forkserver() {
        const MAP_SIZE: usize = 65536;
        let bin = OsString::from("echo");
        let args = vec![OsString::from("@@")];

        let mut shmem_provider = UnixShMemProvider::new().unwrap();

        let mut shmem = shmem_provider.new_shmem(MAP_SIZE).unwrap();
        shmem.write_to_env("__AFL_SHM_ID").unwrap();
        let shmem_buf = shmem.as_mut_slice();

        let edges_observer = HitcountsMapObserver::new(ConstMapObserver::<_, MAP_SIZE>::new(
            "shared_mem",
            shmem_buf,
        ));

        let executor = ForkserverExecutorBuilder::new()
            .program(bin)
            .args(args)
            .debug_child(false)
            .shmem_provider(&mut shmem_provider)
            .build::<_, ()>(tuple_list!(edges_observer));

        // Since /usr/bin/echo is not a instrumented binary file, the test will just check if the forkserver has failed at the initial handshake
        let result = match executor {
            Ok(_) => true,
            Err(e) => match e {
                Error::Unknown(s, _) => s == "Failed to start a forkserver",
                _ => false,
            },
        };
        assert!(result);
    }
}<|MERGE_RESOLUTION|>--- conflicted
+++ resolved
@@ -5,7 +5,7 @@
     fmt::{self, Debug, Formatter},
     marker::PhantomData,
     sync::atomic::{compiler_fence, Ordering},
-    time::Duration, cmp::min,
+    time::Duration,
 };
 use std::{
     ffi::{OsStr, OsString},
@@ -66,14 +66,10 @@
 
 /// The length of header bytes which tells shmem size
 const SHMEM_FUZZ_HDR_SIZE: usize = 4;
-<<<<<<< HEAD
-const MAX_FILE: usize = 1024 * 1024 * 1024;
-=======
-const MAX_INPUT_SIZE_DEFAULT: usize = 1024 * 1024;
+const MAX_INPUT_SIZE_DEFAULT: usize = 1024 * 1024 * 1024;
 
 /// The default signal to use to kill child processes
 const KILL_SIGNAL_DEFAULT: Signal = Signal::SIGTERM;
->>>>>>> dc7d5616
 
 /// Configure the target, `limit`, `setsid`, `pipe_stdin`, the code was borrowed from the [`Angora`](https://github.com/AngoraFuzzer/Angora) fuzzer
 pub trait ConfigTarget {
@@ -505,11 +501,7 @@
     signal: Signal,
 }
 
-impl<E> TimeoutForkserverExecutor<E>
-where
-    E: HasForkserver + UsesInput,
-    E::Input : HasTargetBytes
-{
+impl<E> TimeoutForkserverExecutor<E> {
     /// Create a new [`TimeoutForkserverExecutor`]
     pub fn new(executor: E, exec_tmout: Duration) -> Result<Self, Error> {
         let signal = Signal::SIGKILL;
@@ -528,10 +520,12 @@
     }
 }
 
-impl<E> TimeoutForkserverExecutor<E>
+impl<E, EM, Z> Executor<EM, Z> for TimeoutForkserverExecutor<E>
 where
-    E: HasForkserver + HasObservers + Debug,
+    E: Executor<EM, Z> + HasForkserver + HasObservers + Debug,
     E::Input: HasTargetBytes,
+    EM: UsesState<State = E::State>,
+    Z: UsesState<State = E::State>,
 {
     #[inline]
     pub fn execute_input(
@@ -559,16 +553,10 @@
             }
             let size_in_bytes = size.to_ne_bytes();
             // The first four bytes tells the size of the shmem.
-<<<<<<< HEAD
-            shmem.as_mut_slice()[..4].copy_from_slice(&size_in_bytes[..4]);
-            shmem.as_mut_slice()[SHMEM_FUZZ_HDR_SIZE..(SHMEM_FUZZ_HDR_SIZE + size)]
-                .copy_from_slice(&target_bytes.as_slice()[..min(size, MAX_FILE - SHMEM_FUZZ_HDR_SIZE)]);
-=======
             map.as_mut_slice()[..SHMEM_FUZZ_HDR_SIZE]
                 .copy_from_slice(&size_in_bytes[..SHMEM_FUZZ_HDR_SIZE]);
             map.as_mut_slice()[SHMEM_FUZZ_HDR_SIZE..(SHMEM_FUZZ_HDR_SIZE + size)]
                 .copy_from_slice(&target_bytes.as_slice()[..size]);
->>>>>>> dc7d5616
         } else {
             self.executor
                 .input_file_mut()
@@ -708,7 +696,6 @@
 where
     OT: ObserversTuple<S>,
     S: UsesInput,
-    <S as UsesInput>::Input: HasTargetBytes,
     SP: ShMemProvider,
 {
     /// The `target` binary that's going to run.
@@ -927,7 +914,7 @@
             // TODO set AFL_MAP_SIZE
             assert!(self.map_size.is_none() || map_size as usize <= self.map_size.unwrap());
 
-                log::info!("Target MAP SIZE = {:#x}", self.real_map_size);
+            log::debug!("Target MAP SIZE = {:#x}", self.real_map_size);
             self.map_size = Some(map_size as usize);
         }
 
@@ -1257,12 +1244,14 @@
     }
 }
 
-impl<OT, S, SP> ForkserverExecutor<OT, S, SP>
+impl<EM, OT, S, SP, Z> Executor<EM, Z> for ForkserverExecutor<OT, S, SP>
 where
     OT: ObserversTuple<S>,
     SP: ShMemProvider,
     S: UsesInput,
     S::Input: HasTargetBytes,
+    EM: UsesState<State = S>,
+    Z: UsesState<State = S>,
 {
     #[inline]
     pub fn execute_input(
