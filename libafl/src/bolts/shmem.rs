--- conflicted
+++ resolved
@@ -489,21 +489,8 @@
                 self.id
             }
 
-<<<<<<< HEAD
-        pub fn new(map_size: usize) -> Result<Self, Error> {
-            let mut ret = unix_shmem_unitialized();
-            let map = unsafe { unix_shmem_init(&mut ret, map_size) };
-            if map.is_null() {
-                Err(Error::Unknown(format!(
-                    "Could not allocate map of size {} - check OS limits, (i.e. shmall, shmmax)!",
-                    map_size
-                )))
-            } else {
-                Ok(ret)
-=======
             fn len(&self) -> usize {
                 self.map_size
->>>>>>> 7e19e6b8
             }
 
             fn map(&self) -> &[u8] {
