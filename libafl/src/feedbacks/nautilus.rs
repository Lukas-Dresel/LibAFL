//! Nautilus grammar mutator, see <https://github.com/nautilus-fuzz/nautilus>
use core::fmt::Debug;
use grammartec::{chunkstore::ChunkStore, context::Context};
use serde::{Deserialize, Serialize};
use serde_json;
use std::fs::create_dir_all;

use crate::{
    bolts::tuples::Named,
    corpus::Testcase,
    events::EventFirer,
    executors::ExitKind,
    feedbacks::{Feedback, NopFeedbackState},
    generators::NautilusContext,
    inputs::NautilusInput,
    observers::ObserversTuple,
    state::{HasClientPerfMonitor, HasMetadata},
    Error,
};

/// Metadata for Nautilus grammar mutator chunks
#[derive(Serialize, Deserialize)]
pub struct NautilusChunksMetadata {
    /// the chunk store
    pub cks: ChunkStore,
}

impl Debug for NautilusChunksMetadata {
    fn fmt(&self, f: &mut std::fmt::Formatter<'_>) -> std::fmt::Result {
        write!(
            f,
            "NautilusChunksMetadata {{ {} }}",
            serde_json::to_string_pretty(self).unwrap(),
        )
    }
}

crate::impl_serdeany!(NautilusChunksMetadata);

impl NautilusChunksMetadata {
    /// Creates a new [`NautilusChunksMetadata`]
    #[must_use]
    pub fn new(work_dir: String) -> Self {
        create_dir_all(format!("{}/outputs/chunks", &work_dir))
            .expect("Could not create folder in workdir");
        Self {
            cks: ChunkStore::new(work_dir),
        }
    }
}

/// A nautilus feedback for grammar fuzzing
pub struct NautilusFeedback<'a> {
    ctx: &'a Context,
}

impl Debug for NautilusFeedback<'_> {
    fn fmt(&self, f: &mut std::fmt::Formatter<'_>) -> std::fmt::Result {
        write!(f, "NautilusFeedback {{}}")
    }
}

impl<'a> NautilusFeedback<'a> {
    /// Create a new [`NautilusFeedback`]
    #[must_use]
    pub fn new(context: &'a NautilusContext) -> Self {
        Self { ctx: &context.ctx }
    }
}

impl<'a> Named for NautilusFeedback<'a> {
    fn name(&self) -> &str {
        "NautilusFeedback"
    }
}

impl<'a, S> Feedback<NautilusInput, S> for NautilusFeedback<'a>
where
    S: HasMetadata + HasClientPerfMonitor,
{
<<<<<<< HEAD
    type FeedbackState = NopFeedbackState;

    #[inline]
=======
    #[allow(clippy::wrong_self_convention)]
>>>>>>> 7dad2153
    fn is_interesting<EM, OT>(
        &mut self,
        _state: &mut S,
        _feedback_state: &mut Self::FeedbackState,
        _manager: &mut EM,
        _input: &NautilusInput,
        _observers: &OT,
        _exit_kind: &ExitKind,
    ) -> Result<bool, Error>
    where
        EM: EventFirer<NautilusInput>,
        OT: ObserversTuple<NautilusInput, S>,
    {
        Ok(false)
    }

    fn append_metadata(
        &mut self,
        state: &mut S,
        _feedback_state: &mut Self::FeedbackState,
        testcase: &mut Testcase<NautilusInput>,
    ) -> Result<(), Error> {
        let input = testcase.load_input()?.clone();
        let meta = state
            .metadata_mut()
            .get_mut::<NautilusChunksMetadata>()
            .expect("NautilusChunksMetadata not in the state");
        meta.cks.add_tree(input.tree, self.ctx);
        Ok(())
    }

    #[inline]
    fn discard_metadata(
        &mut self,
        _state: &mut S,
        _feedback_state: &mut Self::FeedbackState,
        _input: &NautilusInput,
    ) -> Result<(), Error> {
        Ok(())
    }

    #[inline]
    fn init_state(&mut self) -> Result<Self::FeedbackState, Error> {
        Ok(NopFeedbackState {})
    }
}<|MERGE_RESOLUTION|>--- conflicted
+++ resolved
@@ -78,13 +78,10 @@
 where
     S: HasMetadata + HasClientPerfMonitor,
 {
-<<<<<<< HEAD
     type FeedbackState = NopFeedbackState;
 
     #[inline]
-=======
     #[allow(clippy::wrong_self_convention)]
->>>>>>> 7dad2153
     fn is_interesting<EM, OT>(
         &mut self,
         _state: &mut S,
