[package]
name = "libafl"
version.workspace = true
authors = ["Andrea Fioraldi <andreafioraldi@gmail.com>", "Dominik Maier <domenukk@gmail.com>"]
description = "Slot your own fuzzers together and extend their features using Rust"
documentation = "https://docs.rs/libafl"
repository = "https://github.com/AFLplusplus/LibAFL/"
readme = "../README.md"
license = "MIT OR Apache-2.0"
keywords = ["fuzzing", "testing", "security"]
edition = "2021"
categories = ["development-tools::testing", "emulators", "embedded", "os", "no-std"]

[package.metadata.docs.rs]
features = ["document-features"]
all-features = true
rustc-args = ["--cfg", "docsrs"]

[features]
default = ["std", "derive", "llmp_compression", "llmp_small_maps", "llmp_broker_timeouts", "rand_trait", "fork", "prelude", "gzip", "regex", "serdeany_autoreg", "tui_monitor", "libafl_bolts/xxh3"]
document-features = ["dep:document-features"]

#! # Feature Flags
#! ### General Features

## Enables features that need rust's `std` lib to work, like print, env, ... support
std = ["serde_json", "serde_json/std", "nix", "serde/std", "bincode", "wait-timeout", "uuid", "backtrace", "serial_test", "libafl_bolts/std", "typed-builder"]

## Collects performance statistics of the fuzzing pipeline and displays it on `Monitor` components
introspection = []

## Will build the `pyo3` bindings
python = ["pyo3", "concat-idents", "libafl_bolts/python"]

## Expose `libafl::prelude` for access without additional using directives
prelude = ["libafl_bolts/prelude"]

## Calculate exec/sec like AFL, using 5 second time windows
afl_exec_sec = []

## Stores the backtraces of all generated `Error`s. Good for debugging, but may come with a slight performance hit.
errors_backtrace = ["libafl_bolts/errors_backtrace"]

## Switches from `HashMap` to `BTreeMap` for `CorpusId`
corpus_btreemap = []

## Enables gzip compression in certain parts of the lib
gzip = ["libafl_bolts/gzip"] 

## If set, will use the `fork()` syscall to spawn children, instead of launching a new command, if supported by the OS (has no effect on `Windows`).
fork = ["libafl_bolts/derive"]

## Collected stats to decide if observers must be serialized or not (which should reduce mem use and increase speed)
adaptive_serialization = []


#! ## Additional Components

## Enables `TcpEventManager`, a simple EventManager proxying everything via TCP. This uses `tokio`.
tcp_manager = ["tokio", "std"]

## Enables the `NaiveTokenizer` and `StacktraceObserver`
regex = ["std", "dep:regex"]

## Enables deduplication based on `libcasr` for `StacktraceObserver`
casr = ["libcasr", "std", "regex"]

## Enables features for corpus minimization
cmin = ["z3"]

## Enables the `PrometheusMonitor` which will monitor stats via UDP, for `Grafana` and others.
prometheus_monitor = ["std", "async-std", "prometheus-client", "tide", "futures"]

## Include a simple concolic mutator based on z3
concolic_mutation = ["z3"]

## Enable the fancy TuiMonitor for a termanal UI using crossterm
tui_monitor = ["ratatui", "crossterm"]


#! ## LibAFL-Bolts Features

## Provide the `#[derive(SerdeAny)]` macro.
derive = ["libafl_derive", "libafl_bolts/derive"] # provide `derive(SerdeAny) macro.

## Expose `libafl_bolts::cli` for easy commandline parsing of common fuzzer settings
cli = ["libafl_bolts/cli"]

## Enables extra commandline flags for qemu-based fuzzers in `cli`
qemu_cli = ["cli", "libafl_bolts/qemu_cli"]

## Enables extra commandline flags for frida-based fuzzers in `cli`
frida_cli = ["cli", "libafl_bolts/frida_cli"]

## If set, libafl_bolt's `rand` implementations will implement `rand::Rng`
rand_trait = ["libafl_bolts/rand_trait"]

#! ### SerdeAny features

## Automatically register all `#[derive(SerdeAny)]` types at startup.
serdeany_autoreg = ["libafl_bolts/serdeany_autoreg"]

#! ### LLMP features

## The broker loop will yield occasionally, even without status messages from client nodes
llmp_broker_timeouts = ["std"]

## If set, llmp will bind to 0.0.0.0, allowing cross-device communication. Binds to localhost by default.
llmp_bind_public = ["libafl_bolts/llmp_bind_public"]

## Enables llmp compression using GZip
llmp_compression = ["libafl_bolts/llmp_compression"]

## Enables debug output for LLMP (also needs a `logger` installed)
llmp_debug = ["libafl_bolts/llmp_debug"]

## Reduces the initial map size for llmp
llmp_small_maps = ["libafl_bolts/llmp_small_maps"] # reduces initial map size for llmp

#! ## License-Changing Dependencies(!)

## Enables all features hiding dependencies licensed under `AGPL`
agpl = ["nautilus"]

## Enables the [`Nautilus`](https://wcventure.github.io/FuzzingPaper/Paper/NDSS19_Nautilus.pdf) Grammar Mutator (AGPL-licensed)
nautilus = ["grammartec", "std", "serde_json/std"]

[build-dependencies]
rustversion = "1.0"

[dev-dependencies]
serde_json = { version = "1.0", default-features = false, features = ["alloc"] }
# clippy-suggested optimised byte counter
bytecount = "0.6.3"

[dependencies]
libafl_bolts = { version = "0.11.1", path = "../libafl_bolts", default-features = false, features = ["alloc"] }
libafl_derive = { version = "0.11.1", path = "../libafl_derive", optional = true }

rustversion = "1.0"
itertools = "*"
tuple_list = { version = "0.1.3" }
hashbrown =  { version = "0.14", features = ["serde", "ahash"], default-features=false } # A faster hashmap, nostd compatible
num-traits = { version = "0.2", default-features = false }
serde = { version = "1.0", default-features = false, features = ["alloc", "derive"] } # serialization lib
postcard = { version = "1.0", features = ["alloc"], default-features = false } # no_std compatible serde serialization format
bincode = {version = "1.3", optional = true }
c2rust-bitfields = { version = "0.17", features = ["no_std"] }
ahash = { version = "0.8", default-features=false } # The hash function already used in hashbrown
meminterval = { version = "0.4", features = ["serde"] }
backtrace = {version = "0.3", optional = true} # Used to get the stacktrace in StacktraceObserver
typed-builder = { version = "0.15.2", optional = true } # Implement the builder pattern at compiletime

serde_json = { version = "1.0", optional = true, default-features = false, features = ["alloc"] }
nix = { version = "0.26", optional = true }
regex = { version = "1", optional = true }
uuid = { version = "1.4", optional = true, features = ["serde", "v4"] }
libm = "0.2.2"
ratatui = { version = "0.23.0", default-features = false, features = ['crossterm'], optional = true } # Commandline rendering, for TUI Monitor
crossterm = { version = "0.27.0", optional = true }

prometheus-client = { version= "0.19", optional = true} # For the prometheus monitor
tide = { version = "0.16.0", optional = true }
async-std = { version = "1.12.0", features = ["attributes"], optional = true }
futures = { version = "0.3.24", optional = true }
log = "0.4.20"
tokio = { version = "1.28.1", optional = true, features = ["sync", "net", "rt", "io-util", "macros"] } # only used for TCP Event Manager right now

wait-timeout = { version = "0.2", optional = true } # used by CommandExecutor to wait for child process

<<<<<<< HEAD
z3 = { git = "https://github.com/Lukas-Dresel/z3.rs", branch = "feat/z3_information_extraction", optional = true } # for concolic mutation
=======
z3 = { version = "0.12.0", features = ["static-link-z3"], optional = true } # for concolic mutation
>>>>>>> dc7d5616

pyo3 = { version = "0.18.3", optional = true, features = ["serde", "macros"] }
concat-idents = { version = "1.1.3", optional = true }

libcasr = { version = "2.7", optional = true}

# optional-dev deps (change when target.'cfg(accessible(::std))'.test-dependencies will be stable)
serial_test = { version = "2", optional = true, default-features = false, features = ["logging"] }

# Document all features of this crate (for `cargo doc`)
document-features = { version = "0.2", optional = true }

# AGPL
# !!! this create requires nightly
grammartec = { version = "0.3", optional = true }

[target.'cfg(unix)'.dependencies]
libc = "0.2" # For (*nix) libc

[target.'cfg(windows)'.dependencies]
windows = { version = "0.51.1", features = ["Win32_Foundation", "Win32_System_Threading", "Win32_System_Diagnostics_Debug", "Win32_System_Kernel", "Win32_System_Memory", "Win32_Security", "Win32_System_SystemInformation"] }

[target.'cfg(windows)'.build-dependencies]
windows = "0.51.1"

#[profile.release]
#lto = true
#opt-level = 3
#debug = true<|MERGE_RESOLUTION|>--- conflicted
+++ resolved
@@ -138,7 +138,6 @@
 libafl_derive = { version = "0.11.1", path = "../libafl_derive", optional = true }
 
 rustversion = "1.0"
-itertools = "*"
 tuple_list = { version = "0.1.3" }
 hashbrown =  { version = "0.14", features = ["serde", "ahash"], default-features=false } # A faster hashmap, nostd compatible
 num-traits = { version = "0.2", default-features = false }
@@ -168,11 +167,7 @@
 
 wait-timeout = { version = "0.2", optional = true } # used by CommandExecutor to wait for child process
 
-<<<<<<< HEAD
-z3 = { git = "https://github.com/Lukas-Dresel/z3.rs", branch = "feat/z3_information_extraction", optional = true } # for concolic mutation
-=======
 z3 = { version = "0.12.0", features = ["static-link-z3"], optional = true } # for concolic mutation
->>>>>>> dc7d5616
 
 pyo3 = { version = "0.18.3", optional = true, features = ["serde", "macros"] }
 concat-idents = { version = "1.1.3", optional = true }
